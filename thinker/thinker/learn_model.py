--- conflicted
+++ resolved
@@ -89,27 +89,18 @@
         start_time = timer()
         ckp_start_time = int(time.strftime("%M")) // 10
         last_psteps = 0
-<<<<<<< HEAD
+
         
         r_tester = None
         all_returns = None
         
         numel_per_step = self.flags.model_batch_size * (
-                1 if not self.flags.model_batch_mode else self.flags.model_unroll_length)
+                self.flags.model_k_step_return if not self.flags.model_batch_mode else 
+                self.flags.model_unroll_length + self.flags.model_k_step_return)
 
         max_diff = self.flags.model_unroll_length * self.flags.num_actors * self.flags.actor_parallel_n
         # in case the actor learner stops before model learner
-=======
-                
-        r_tester = None
-        all_returns = None
-
-        numel_per_step = self.flags.model_batch_size * self.flags.model_k_step_return
-
-        max_diff = self.flags.model_unroll_length * self.flags.num_actors * self.flags.actor_parallel_n
-        # in case the actor learner stops before model learner
-
->>>>>>> 79e3813e
+
         n = 0
         while (self.real_step < self.flags.total_steps - max_diff):                    
             c = min(self.real_step, self.flags.total_steps) / self.flags.total_steps
@@ -158,12 +149,6 @@
             # print statistics
             if timer() - start_time > 5:
                 sps = (self.step - start_step) / (timer() - start_time)                
-<<<<<<< HEAD
-                print_str =  "Steps %i (%i:%i) @ %.1f SPS. Model return mean (std) %f (%f)" % (
-                    n, self.real_step, self.step, sps, 
-                    np.mean(all_returns) if all_returns is not None else 0.,
-                    np.std(all_returns) if all_returns is not None else 0.)
-=======
                 print_str =  "Steps %i (%i:%i[%.1f]) @ %.1f SPS. Model return mean (std) %f (%f)" % (
                                 n, 
                                 self.real_step, 
@@ -172,7 +157,6 @@
                                 sps, 
                                 np.mean(all_returns) if all_returns is not None else 0.,
                                 np.std(all_returns) if all_returns is not None else 0.)
->>>>>>> 79e3813e
                 print_stats = ["total_loss", "vs_loss", "logits_loss", "rs_loss"]
                 for k in print_stats: 
                     if losses[k] is not None:
@@ -188,11 +172,8 @@
                          "model_returns_std": np.std(all_returns)/np.sqrt(len(all_returns)) if all_returns is not None else None}
                 for k in print_stats: 
                     stats[k] = losses[k].item() / numel_per_step if losses[k] is not None else None
-<<<<<<< HEAD
-=======
 
                 self.plogger.log(stats)                
->>>>>>> 79e3813e
             
             if int(time.strftime("%M")) // 10 != ckp_start_time:
                 self.save_checkpoint()
@@ -210,9 +191,6 @@
                     self.test_buffer.set_data.remote("episode_returns", [])
                     #print("Steps %i Model policy returns for %i episodes: Mean (Std.) %.4f (%.4f)" % 
                     #    (n, len(all_returns), np.mean(all_returns), np.std(all_returns)/np.sqrt(len(all_returns))))
-<<<<<<< HEAD
-                r_tester = [x.gen_data.remote(test_eps_n=100, verbose=False) for x in self.model_tester]                                   
-=======
                 r_tester = [x.gen_data.remote(test_eps_n=100, verbose=False) for x in self.model_tester]                                        
 
             # control the number of learning step per transition
@@ -228,7 +206,6 @@
                     self.param_buffer.update_dict_item.remote("self_play_signals", "halt", True)
                 else:
                     self.param_buffer.update_dict_item.remote("self_play_signals", "halt", False)
->>>>>>> 79e3813e
 
             n += 1
         return True
