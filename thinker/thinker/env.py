--- conflicted
+++ resolved
@@ -298,11 +298,7 @@
                 dc = self.depth_discounting ** self.last_rollout_depth
             else:
                 dc = 1.
-<<<<<<< HEAD
-            r = np.array([0., ((self.root_max_q - self.last_root_max_q - flex_t_cost)*dc).item()], dtype=np.float32)
-=======
             r = np.array([0., ((self.root_max_q - self.last_root_max_q)*dc - flex_t_cost).item()], dtype=np.float32)
->>>>>>> fd0c8885
           done = False
           info['cur_t'] = self.cur_t   
         else:
@@ -883,13 +879,6 @@
         re_reward = torch.zeros(self.env_n,  dtype=torch.float32)
         if torch.any(~imagine_b):            
             re_reward[~imagine_b] = torch.tensor(reward, dtype=torch.float32)[real_sel_b] # real reward            
-<<<<<<< HEAD
-        if torch.any(imagine_b):
-            flex_t_cost = 0. if not self.flex_t else self.flex_t_cost
-            im_reward[imagine_b] = ((root_nodes_qmax - self.root_nodes_qmax - flex_t_cost)*self.depth_delta)[imagine_b] # imagine reward
-        full_reward = torch.concat([re_reward.unsqueeze(-1), im_reward.unsqueeze(-1)], dim=-1)
-        self.root_nodes_qmax = root_nodes_qmax
-=======
 
         if self.reward_type == 1:
             full_reward = torch.concat([re_reward.unsqueeze(-1), im_reward.unsqueeze(-1)], dim=-1)
@@ -897,7 +886,6 @@
         else:
             full_reward = re_reward.unsqueeze(-1)
         
->>>>>>> fd0c8885
         if self.time: self.timings.time("compute_reward")
         full_reward = full_reward.to(self.device)
 
