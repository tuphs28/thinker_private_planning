import os
import pandas as pd

def make_rotations(level_lines, cutoffpush=False):
    if cutoffpush:
        tar_loc, box_loc, alttar_loc, altbox_loc, path1_loc, path2_loc = level_lines[0]
        rotate_lines_1 = [((tar_loc[1], 7-tar_loc[0]), (box_loc[1], 7-box_loc[0]), (alttar_loc[1], 7-alttar_loc[0]), (altbox_loc[1], 7-altbox_loc[0]), (path1_loc[1], 7-path1_loc[0]), (path2_loc[1], 7-path2_loc[0]))]
        rotate_lines_2 = [((7-tar_loc[0], 7-tar_loc[1]), (7-box_loc[0], 7-box_loc[1]), (7-alttar_loc[0], 7-alttar_loc[1]), (7-altbox_loc[0], 7-altbox_loc[1]), (7-path1_loc[0], 7-path1_loc[1]), (7-path2_loc[0], 7-path2_loc[1]))]
        rotate_lines_3 = [((7-tar_loc[1], tar_loc[0]), (7-box_loc[1], box_loc[0]), (7-alttar_loc[1], alttar_loc[0]), (7-altbox_loc[1], altbox_loc[0]), (7-path1_loc[1], path1_loc[0]), (7-path2_loc[1], path2_loc[0]))]
    else:
        rotate_lines_1, rotate_lines_2, rotate_lines_3 = [], [], []

    for y in range(10):
        new_line_1 = []
        new_line_2 = []
        new_line_3 = []
        for x in range(10):
            new_line_1.append(level_lines[1 if cutoffpush else 0:][-(x+1)][y])
            new_line_2.append(level_lines[1 if cutoffpush else 0:][-(y+1)][-(x+1)])
            new_line_3.append(level_lines[1 if cutoffpush else 0:][x][-(y+1)])
        rotate_lines_1.append(new_line_1)
        rotate_lines_2.append(new_line_2)
        rotate_lines_3.append(new_line_3)
    return (level_lines, rotate_lines_1, rotate_lines_2, rotate_lines_3)

def process_levels(levels, cutoffpush=False, rotate=False):
    all_levels = []
    for j in range(len(levels.split(";")[1:])):
        if cutoffpush:
            level_info = levels.split(";")[1:][j].split("\n")[0].split("-")
            tar_loc = tuple([int(c) for c in level_info[1].split(",")])
            box_loc = tuple([int(c) for c in level_info[2].split(",")])
            alttar_loc = tuple([int(c) for c in level_info[3].split(",")])
            altbox_loc = tuple([int(c) for c in level_info[4].split(",")])
            path1_loc = tuple([int(c) for c in level_info[5].split(",")])
            path2_loc = tuple([int(c) for c in level_info[6].split(",")])
            mirror_tar_loc = tuple([tar_loc[0], 7-tar_loc[1]]) # assume reflection is in vertical axis
            mirror_box_loc = tuple([box_loc[0], 7-box_loc[1]])
            mirror_alttar_loc = tuple([alttar_loc[0], 7-alttar_loc[1]])
            mirror_altbox_loc = tuple([altbox_loc[0], 7-altbox_loc[1]])
            mirror_path1_loc = tuple([path1_loc[0], 7-path1_loc[1]])
            mirror_path2_loc = tuple([path2_loc[0], 7-path2_loc[1]])

        level_strings = levels.split(";")[1:][j].split("\n")[1:]
        if level_strings[-1] == "":
            level_strings = level_strings[:-1]

        if cutoffpush:
            raw_lines, mirror_lines = [(tar_loc, box_loc, alttar_loc, altbox_loc, path1_loc, path2_loc)], [(mirror_tar_loc, mirror_box_loc, mirror_alttar_loc, mirror_altbox_loc, mirror_path1_loc, mirror_path2_loc)]
        else:
            raw_lines, mirror_lines = [], []

        for line in level_strings:
            line_list = list(line)
            mirror_list = []
            for i in range(len(line)):
                mirror_list.append(line_list[-(i+1)])
            raw_lines.append(line_list)
            mirror_lines.append(mirror_list)
        if raw_lines[-1] == []:
            raw_lines = raw_lines[:-1]
        if rotate:
            all_levels += make_rotations(raw_lines, cutoffpush)
            all_levels += make_rotations(mirror_lines, cutoffpush)
        else:
            all_levels += [raw_lines]
    return all_levels


<<<<<<< HEAD
expname = "cutoffpushtall"
=======
expname = "med"
rotate = False
>>>>>>> bc51bc80

with open(f"./exp-levels-txt/{expname}/clean.txt") as f:
    clean_levels = f.read()
with open(f"./exp-levels-txt/{expname}/corrupt.txt") as f:
    corrupt_levels = f.read()

all_clean_levels = process_levels(clean_levels, True if expname in ["cutoffpush", "cutoffcorridor"] else False, rotate=rotate)
all_corrupt_levels = process_levels(corrupt_levels, True if expname in ["cutoffpush", "cutoffcorridor"] else False, rotate=rotate)

level_id = 0
exp_dir = f"./boxoban-levels/experiments/{expname}"
if not os.path.exists(exp_dir):
    os.mkdir(exp_dir)

info_dict = {}

for clean_level, corrupt_level in zip(all_clean_levels, all_corrupt_levels):

    if expname == "cutoffpush":
        clean_info, corrupt_info = clean_level[0], corrupt_level[0]
        info_dict[f"{expname}_{level_id:04}"] = {"tar_loc": list(clean_info[0]),
                                                "box_loc": list(clean_info[1]),
                                                "alttar_loc": list(clean_info[2]),
                                                "altbox_loc": list(clean_info[3]),
                                                "path1_loc": list(clean_info[4]),
                                                "path2_loc": list(clean_info[5])}
    level_dir = exp_dir + f"/{level_id:04}"
    if not os.path.exists(level_dir):
        os.mkdir(level_dir)
        os.mkdir(level_dir+"/clean")
        os.mkdir(level_dir+"/corrupt")
    clean_level = ["".join(line) for line in clean_level[1 if expname in ["cutoffpush", "cutoffcorridor"] else 0:]]
    clean_level = [f"; {level_id}"] + clean_level
    clean_level = "\n".join(clean_level)
    with open(level_dir+"/clean/000.txt", "w") as f:
        f.write(clean_level)
    corrupt_level = ["".join(line) for line in corrupt_level[1 if expname in ["cutoffpush", "cutoffcorridor"] else 0:]]
    corrupt_level = [f"; {level_id}"] + corrupt_level
    corrupt_level = "\n".join(corrupt_level)
    with open(level_dir+"/corrupt/000.txt", "w") as f:
        f.write(corrupt_level)
    level_id += 1

if expname == "cutoffpush":
    info_df = pd.DataFrame(info_dict).to_csv(f"./exp-levels-txt/{expname}.csv")<|MERGE_RESOLUTION|>--- conflicted
+++ resolved
@@ -67,12 +67,8 @@
     return all_levels
 
 
-<<<<<<< HEAD
-expname = "cutoffpushtall"
-=======
 expname = "med"
 rotate = False
->>>>>>> bc51bc80
 
 with open(f"./exp-levels-txt/{expname}/clean.txt") as f:
     clean_levels = f.read()
